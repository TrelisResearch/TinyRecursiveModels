--- conflicted
+++ resolved
@@ -507,11 +507,8 @@
             for evaluator in evaluators:
                 evaluator.update_batch(batch, preds)
 
-<<<<<<< HEAD
-=======
             puzzle_ids = batch["puzzle_identifiers"]
 
->>>>>>> fc4d9354
             # Aggregate metrics
             cosine_val = compute_embedding_cosine(
                 train_state.model,
